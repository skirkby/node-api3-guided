--- conflicted
+++ resolved
@@ -64,32 +64,6 @@
     });
 });
 
-<<<<<<< HEAD
-
-//----------------------------------------------------------------------------//
-//    USING VALIDATEID() AS MIDDLEWARE...
-//----------------------------------------------------------------------------//
-
-// because this router is bound (in server.js) to the /api/hubs root url, the
-// effective METHOD/url that will trigger this middleware is /api/hubs/:id.
-//
-// note that this method not only supplies the typical arrow function as
-// middleware for the METHOD/url, but it also specifies *another* middleware
-// method (this time by just supplying its name, validateId), as a parameter to
-// .get().
-//
-// validateId() looks up the hub with the id, and if it finds it, it adds the
-// hub object to the req object.
-//
-// That way, we don't have to do another lookup here... we can just use the hub
-// object on req.
-//
-// Compare the contents of this streamlined middleware with what it was
-// before... using middleware allows us to consolidate a lot of repetitive
-// validation and database management. 
-router.get('/:id', validateId, (req, res) => {
-  res.status(200).json(req.hub);
-=======
 // /api/hubs/:id
 
 router.get('/:id', (req, res) => {
@@ -108,7 +82,6 @@
         message: 'Error retrieving the hub',
       });
     });
->>>>>>> 2a015941
 });
 
 
@@ -136,16 +109,11 @@
       }
     })
     .catch(error => {
-<<<<<<< HEAD
-      console.log(error);
-      res.status(500).json({ message: 'Error removing the hub', error });
-=======
       // log error to server
       console.log(error);
       res.status(500).json({
         message: 'Error removing the hub',
       });
->>>>>>> 2a015941
     });
 });
 
@@ -162,16 +130,11 @@
       }
     })
     .catch(error => {
-<<<<<<< HEAD
-      console.log(error);
-      res.status(500).json({ message: 'Error updating the hub', error });
-=======
       // log error to server
       console.log(error);
       res.status(500).json({
         message: 'Error updating the hub',
       });
->>>>>>> 2a015941
     });
 });
 
